--- conflicted
+++ resolved
@@ -1,8 +1,4 @@
-<<<<<<< HEAD
 __version__ = '0.4.2'
-=======
-__version__ = '0.4.1'
->>>>>>> 2b499061
 
 from .core import *
 from .io import *
